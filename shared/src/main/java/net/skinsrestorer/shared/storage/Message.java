--- conflicted
+++ resolved
@@ -190,13 +190,7 @@
         Path oldAcf = dataFolder.resolve("command-messages.properties");
         if (Files.exists(oldAcf)) {
             try {
-<<<<<<< HEAD
                 Files.move(oldAcf, dataFolder.resolve("command.properties"));
-=======
-                Files.createDirectories(archive);
-                String newName = "old-command-messages-" + System.currentTimeMillis() / 1000 + ".properties";
-                Files.move(oldAcf, archive.resolve(newName));
->>>>>>> fe4d02ba
             } catch (IOException e) {
                 e.printStackTrace();
             }
