--- conflicted
+++ resolved
@@ -41,12 +41,8 @@
 
 	public static Profile getProfile(String name) throws MalformedURLException, SkinFetchFailedException {
 		String output = readURL(new URL(uuidurl + name));
-
-<<<<<<< HEAD
-		if (output.isEmpty())
-=======
+			
 		if (output == null || output.isEmpty()) 
->>>>>>> 3c958772
 			throw new SkinFetchUtils.SkinFetchFailedException(Reason.NO_PREMIUM_PLAYER);
 
 		return new Profile(output.substring(7, 39), name);
